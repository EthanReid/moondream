# moondream-ggml

Moondream inference with GGML (work in progress).

## Dependencies

- cmake version >= 3.0
- c++11 capable compiler
- ggml (comes packaged in this repo)

<<<<<<< HEAD
## Instructions

=======
## Standalone Executable Instructions 
>>>>>>> 73d31093
0. Make sure there is a directory called `data` one level above this one (i.e. `../data/`),
   and make sure it contains the moondream2 gguf files
   (`moondream2-text-model-f16.gguf` and `moondream2-mmproj-f16.gguf`, obtained
   [here](https://huggingface.co/vikhyatk/moondream2/tree/fa8398d264205ac3890b62e97d3c588268ed9ec4)).
   Currently these file names are hardcoded for simplicity during development.
1. cd into core directory.

```
cd core
```

2. Create build directory and cd into it.

```
mkdir build && cd build
```

3. Generate makefile with cmake.

```
cmake -DDEBUG_BUILD=OFF -DMOONDREAM_EXE=ON ..
```

4. Build with make.

```
make
```

5. Run executable with data path argument.

```
./moondream_ggml ../../../data/
```

## Static Analysis

1. cd into core directory.

```
cd core
```

2. Run cppcheck.

```
bash scripts/cppcheck.sh
```

<<<<<<< HEAD
## Debugging

To build in debug mode, add the -DDEBUG_MODE=ON flag when calling cmake.

```
cmake -DDEBUG_BUILD=ON ..
```

### Work remaining

- [ ] complete pre-processing in `moondream_mmproj_image_preprocess`
- [ ] modify build_clip() in mmproj.cpp in order to implement image/patch feature merging

`moondream_image` is being replaced with `moondream_image_alt` because it uses the new pre-processing pipeline `moondream_mmproj_image_preprocess()`.

since the pytorch implementation uses bilinear downsampling to merge patch features, and ggml doesn't have a bilinear resampling op, your best bet is probably to implement it as a convolution with a handcrafted kernel. failing that you could split the mmproj into two different graphs and do the merge outside of ggml with mmproj_bilinear_downsample()

something important to note is that the patches tensor in build_clip() is marked as an input but it doesn't have its values set anywhere so it causes a bunch of unitialized value accesses (valgrind will yell about this). i didn't fix this because the way the values have to be initialized will most likely change once patch merging is implemented (or patches won't be needed at all). once you finish the image pre-processing and the changes to build_clip() then the image embeddings should be correct and interpretable by the language model.

add disclaimer about using stb_image since it may not be safe to load images...

##### original blurb

08/04/2024 9:07 PM hey, unfortunately i've been sick the last few days and wasn't able to get everything done, but i did my best to cleanup the code and added some comments to show where i was going with it. the most confusing part of the codebase right now is probably the moondream_image / moondream_image_alt structs and their associated functions. moondream_image is currently being used as input for the mmproj but i was in the process of replacing it with moondream_image_alt since that one uses the new pre-processing pipeline. moondream_mmproj_image_preprocess() is the function for the new pre-processing pipeline, i left a TODO list there for everything it still needs. once the pre-processing is done you'll have to modify build_clip() in mmproj.cpp in order to implement image/patch feature merging. since the pytorch implementation uses bilinear downsampling to merge patch features, and ggml doesn't have a bilinear resampling op, your best bet is probably to implement it as a convolution with a handcrafted kernel. failing that you could split the mmproj into two different graphs and do the merge outside of ggml with mmproj_bilinear_downsample() . something important to note is that the patches tensor in build_clip() is marked as an input but it doesn't have its values set anywhere so it causes a bunch of unitialized value accesses (valgrind will yell about this). i didn't fix this because the way the values have to be initialized will most likely change once patch merging is implemented (or patches won't be needed at all). once you finish the image pre-processing and the changes to build_clip() then the image embeddings should be correct and interpretable by the language model. also some notes about the stb headers. first, stb_image_write.h is only there because i needed an easy way to view the pre-processed images and make sure they looked correct. it's useful for dev but doesn't have to be shipped. second, stb_image.h was originally only included in the executable build, but i added it to the library build since i needed some way for the API to access images and didn't have time to implement passing pre-loaded image data. this setup doesn't require any other dependencies on the part of the user (e.g. PIL), so it may be useful for quick demos, but I'm not sure how secure stb_image. h is against malicious images. because of this, if you decide to keep it, a warning to the user before they toad an image might be a good idea. i think that's about it. let me know if there's anything i can clarify and best of luck with the upcoming launch
=======
## CMake Build Options
- `-DDEBUG_BUILD=`, default: `OFF`, description: adds debug symbols when `ON`
- `-DMOONDREAM_SHARED_LIBS=`, default `OFF`, description: builds shared libraries when `ON`
- `-DMOONDREAM_EXE=`, default `off`, description: builds standalone executable instead of library when `ON`
>>>>>>> 73d31093
<|MERGE_RESOLUTION|>--- conflicted
+++ resolved
@@ -8,12 +8,7 @@
 - c++11 capable compiler
 - ggml (comes packaged in this repo)
 
-<<<<<<< HEAD
 ## Instructions
-
-=======
-## Standalone Executable Instructions 
->>>>>>> 73d31093
 0. Make sure there is a directory called `data` one level above this one (i.e. `../data/`),
    and make sure it contains the moondream2 gguf files
    (`moondream2-text-model-f16.gguf` and `moondream2-mmproj-f16.gguf`, obtained
@@ -63,7 +58,6 @@
 bash scripts/cppcheck.sh
 ```
 
-<<<<<<< HEAD
 ## Debugging
 
 To build in debug mode, add the -DDEBUG_MODE=ON flag when calling cmake.
@@ -72,7 +66,12 @@
 cmake -DDEBUG_BUILD=ON ..
 ```
 
-### Work remaining
+## CMake Build Options
+- `-DDEBUG_BUILD=`, default: `OFF`, description: adds debug symbols when `ON`
+- `-DMOONDREAM_SHARED_LIBS=`, default `OFF`, description: builds shared libraries when `ON`
+- `-DMOONDREAM_EXE=`, default `off`, description: builds standalone executable instead of library when `ON`
+
+## Work remaining
 
 - [ ] complete pre-processing in `moondream_mmproj_image_preprocess`
 - [ ] modify build_clip() in mmproj.cpp in order to implement image/patch feature merging
@@ -83,14 +82,4 @@
 
 something important to note is that the patches tensor in build_clip() is marked as an input but it doesn't have its values set anywhere so it causes a bunch of unitialized value accesses (valgrind will yell about this). i didn't fix this because the way the values have to be initialized will most likely change once patch merging is implemented (or patches won't be needed at all). once you finish the image pre-processing and the changes to build_clip() then the image embeddings should be correct and interpretable by the language model.
 
-add disclaimer about using stb_image since it may not be safe to load images...
-
-##### original blurb
-
-08/04/2024 9:07 PM hey, unfortunately i've been sick the last few days and wasn't able to get everything done, but i did my best to cleanup the code and added some comments to show where i was going with it. the most confusing part of the codebase right now is probably the moondream_image / moondream_image_alt structs and their associated functions. moondream_image is currently being used as input for the mmproj but i was in the process of replacing it with moondream_image_alt since that one uses the new pre-processing pipeline. moondream_mmproj_image_preprocess() is the function for the new pre-processing pipeline, i left a TODO list there for everything it still needs. once the pre-processing is done you'll have to modify build_clip() in mmproj.cpp in order to implement image/patch feature merging. since the pytorch implementation uses bilinear downsampling to merge patch features, and ggml doesn't have a bilinear resampling op, your best bet is probably to implement it as a convolution with a handcrafted kernel. failing that you could split the mmproj into two different graphs and do the merge outside of ggml with mmproj_bilinear_downsample() . something important to note is that the patches tensor in build_clip() is marked as an input but it doesn't have its values set anywhere so it causes a bunch of unitialized value accesses (valgrind will yell about this). i didn't fix this because the way the values have to be initialized will most likely change once patch merging is implemented (or patches won't be needed at all). once you finish the image pre-processing and the changes to build_clip() then the image embeddings should be correct and interpretable by the language model. also some notes about the stb headers. first, stb_image_write.h is only there because i needed an easy way to view the pre-processed images and make sure they looked correct. it's useful for dev but doesn't have to be shipped. second, stb_image.h was originally only included in the executable build, but i added it to the library build since i needed some way for the API to access images and didn't have time to implement passing pre-loaded image data. this setup doesn't require any other dependencies on the part of the user (e.g. PIL), so it may be useful for quick demos, but I'm not sure how secure stb_image. h is against malicious images. because of this, if you decide to keep it, a warning to the user before they toad an image might be a good idea. i think that's about it. let me know if there's anything i can clarify and best of luck with the upcoming launch
-=======
-## CMake Build Options
-- `-DDEBUG_BUILD=`, default: `OFF`, description: adds debug symbols when `ON`
-- `-DMOONDREAM_SHARED_LIBS=`, default `OFF`, description: builds shared libraries when `ON`
-- `-DMOONDREAM_EXE=`, default `off`, description: builds standalone executable instead of library when `ON`
->>>>>>> 73d31093
+add disclaimer about using stb_image since it may not be safe to load images...